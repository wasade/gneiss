# ----------------------------------------------------------------------------
# Copyright (c) 2016--, gneiss development team.
#
<<<<<<< HEAD
# Distributed under the terms of the Modified BSD License.
=======
# Distributed under the terms of the GPLv3 License.
>>>>>>> f79d9a6b
#
# The full license is in the file COPYING.txt, distributed with this software.
# ----------------------------------------------------------------------------

from __future__ import division
import numpy as np
import pandas as pd
from skbio.stats.composition import clr_inv
from collections import OrderedDict
from ete3 import Tree, TreeStyle
from gneiss.layouts import default_layout


def _balance_basis(tree_node):
    """ Helper method for calculating balance basis
    """
    counts, n_tips = _count_matrix(tree_node)
    counts = OrderedDict([(x, counts[x])
                          for x in counts.keys() if not x.is_tip()])
    nds = counts.keys()
    r = np.array([counts[n]['r'] for n in nds])
    s = np.array([counts[n]['l'] for n in nds])
    k = np.array([counts[n]['k'] for n in nds])
    t = np.array([counts[n]['t'] for n in nds])

    a = np.sqrt(s / (r*(r+s)))
    b = -1*np.sqrt(r / (s*(r+s)))

    basis = np.zeros((n_tips-1, n_tips))
    for i in range(len(nds)):
        basis[i, :] = np.array([0]*k[i] + [a[i]]*r[i] + [b[i]]*s[i] + [0]*t[i])
    # Make sure that the basis is in level order
    basis = basis[:, ::-1]
    nds = list(nds)
    return basis, nds


def balance_basis(tree_node):
    """
    Determines the basis based on binary tree.

    This is commonly referred to as sequential binary partition.
    Given a binary tree relating a list of features, this module can
    be used to calculate an orthonormal basis, which is used to
    calculate the ilr transform.

    Parameters
    ----------
    treenode : skbio.TreeNode
        Binary tree.  Must be a strictly bifurcating tree.

    Returns
    -------
    basis : np.array
        Returns a set of orthonormal bases in the Aitchison simplex
        corresponding to the tree. The order of the
        basis is index by the level order of the internal nodes.
    nodes : list, skbio.TreeNode
        List of tree nodes indicating the ordering in the basis.

    Raises
    ------
    ValueError
        The tree doesn't contain two branches.

    Examples
    --------
    >>> from gneiss.balances import balance_basis
    >>> from skbio import TreeNode
    >>> tree = u"((b,c)a, d)root;"
    >>> t = TreeNode.read([tree])
    >>> basis, nodes = balance_basis(t)
    >>> basis
    array([[ 0.18507216,  0.18507216,  0.62985567],
           [ 0.14002925,  0.57597535,  0.28399541]])

    Notes
    -----
    The tree must be strictly bifurcating, meaning that
    every internal node has exactly 2 children.

    See Also
    --------
    skbio.stats.composition.ilr

    References
    ----------
    .. [1] J.J. Egozcue and V. Pawlowsky-Glahn "Exploring Compositional Data
    with the CoDa-Dendrogram" (2011)
    """
    basis, nodes = _balance_basis(tree_node)
    basis = clr_inv(basis)
    return basis, nodes


def _count_matrix(treenode):
    n_tips = 0
    nodes = list(treenode.levelorder(include_self=True))
    # fill in the Ordered dictionary. Note that the
    # elements of this Ordered dictionary are
    # dictionaries.
    counts = OrderedDict()
    columns = ['k', 'r', 'l', 't', 'tips']
    for n in nodes:
        if n not in counts:
            counts[n] = {}
        for c in columns:
            counts[n][c] = 0

    # fill in r and l.  This is done in reverse level order.
    for n in nodes[::-1]:
        if n.is_tip():
            counts[n]['tips'] = 1
            n_tips += 1
        elif len(n.children) == 2:
            lchild = n.children[0]
            rchild = n.children[1]
            counts[n]['r'] = counts[rchild]['tips']
            counts[n]['l'] = counts[lchild]['tips']
            counts[n]['tips'] = counts[n]['r'] + counts[n]['l']
        else:
            raise ValueError("Not a strictly bifurcating tree!")

    # fill in k and t
    for n in nodes:
        if n.parent is None:
            counts[n]['k'] = 0
            counts[n]['t'] = 0
            continue
        elif n.is_tip():
            continue
        # left or right child
        # left = 0, right = 1
        child_idx = 'l' if n.parent.children[0] != n else 'r'
        if child_idx == 'l':
            counts[n]['t'] = counts[n.parent]['t'] + counts[n.parent]['l']
            counts[n]['k'] = counts[n.parent]['k']
        else:
            counts[n]['k'] = counts[n.parent]['k'] + counts[n.parent]['r']
            counts[n]['t'] = counts[n.parent]['t']
    return counts, n_tips


def _attach_balances(balances, tree):
    """ Appends the balances to each of the internal nodes
    in the ete tree.

    Parameters
    ----------
    balances : array_like, pd.Series
        Vector of balances to plot on internal nodes of the tree.
        If the balances is not in a `pd.Series`, it is assumed
        to be stored in level order.
    tree : skbio.TreeNode
        Bifurcating tree to plot balances on.

    Return
    ------
    ete.Tree
        The ETE representation of the tree with balances encoded
        as node weights.
    """
    nodes = [n for n in tree.traverse(include_self=True)]
    n_tips = sum([n.is_tip() for n in nodes])
    n_nontips = len(nodes) - n_tips
    if len(balances) != n_nontips:
        raise IndexError('The number of balances (%d) is not '
                         'equal to the number of internal nodes '
                         'in the tree (%d)' % (len(balances), n_nontips))
    ete_tree = Tree.from_skbio(tree)
    # Some random features in all nodes
    i = 0
    for n in ete_tree.traverse():
        if not n.is_leaf():
            if not isinstance(balances, pd.Series):
                n.add_features(weight=balances[i])
            else:
                n.add_features(weight=balances.loc[n.name])
            i += 1
    return ete_tree


def balanceplot(balances, tree,
                layout=None,
                mode='c'):
    """ Plots balances on tree.

    Parameters
    ----------
    balances : np.array
        A vector of internal nodes and their associated real-valued balances.
        The order of the balances will be assumed to be in level order.
    tree : skbio.TreeNode
        A strictly bifurcating tree defining a hierarchical relationship
        between all of the features within `table`.
    layout : function, optional
        A layout for formatting the tree visualization. Must take a
        `ete.tree` as a parameter.
    mode : str
        Type of display to show the tree. ('c': circular, 'r': rectangular).

    Note
    ----
    The `tree` is assumed to strictly bifurcating and whose tips match
    `balances.  It is not recommended to attempt to plot trees with a
    ton of leaves (i.e. more than 4000 leaves).


    Examples
    --------
    >>> from gneiss.balances import balanceplot
    >>> from skbio import TreeNode
    >>> tree = u"((b,c)a, d)root;"
    >>> t = TreeNode.read([tree])
    >>> balances = [10, -10]
    >>> tr, ts = balanceplot(balances, t)
    >>> print(tr.get_ascii())
    <BLANKLINE>
           /-b
        /a|
    -root  \-c
       |
        \-d


    See Also
    --------
    skbio.TreeNode.levelorder
    """
    ete_tree = _attach_balances(balances, tree)

    # Create an empty TreeStyle
    ts = TreeStyle()

    # Set our custom layout function
    if layout is None:
        ts.layout_fn = default_layout
    else:
        ts.layout_fn = layout
    # Draw a tree
    ts.mode = mode

    # We will add node names manually
    ts.show_leaf_name = False
    # Show branch data
    ts.show_branch_length = True
    ts.show_branch_support = True

    return ete_tree, ts<|MERGE_RESOLUTION|>--- conflicted
+++ resolved
@@ -1,11 +1,7 @@
 # ----------------------------------------------------------------------------
 # Copyright (c) 2016--, gneiss development team.
 #
-<<<<<<< HEAD
-# Distributed under the terms of the Modified BSD License.
-=======
 # Distributed under the terms of the GPLv3 License.
->>>>>>> f79d9a6b
 #
 # The full license is in the file COPYING.txt, distributed with this software.
 # ----------------------------------------------------------------------------
